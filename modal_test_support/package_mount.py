# Copyright Modal Labs 2022
from modal import Mount, Stub

stub = Stub()


@stub.function(mounts=[mount])
def num_mounts(_x):
<<<<<<< HEAD
    pass  # return len(mount.entries)
=======
    mount = Mount.from_local_python_packages("module_1")
    return len(mount.entries)
>>>>>>> e767ba97
<|MERGE_RESOLUTION|>--- conflicted
+++ resolved
@@ -4,11 +4,7 @@
 stub = Stub()
 
 
-@stub.function(mounts=[mount])
+@stub.function()
 def num_mounts(_x):
-<<<<<<< HEAD
-    pass  # return len(mount.entries)
-=======
     mount = Mount.from_local_python_packages("module_1")
-    return len(mount.entries)
->>>>>>> e767ba97
+    return len(mount.entries)