--- conflicted
+++ resolved
@@ -124,12 +124,8 @@
 
 
 @pytest.mark.filterwarnings("error")  # any warnings that aren't caught will fail this test
-<<<<<<< HEAD
-def test_local_entrypoint_no_remote_calls(servicer, set_env_client, test_dir, monkeypatch):
+def test_local_entrypoint_yes_remote_calls(servicer, set_env_client, test_dir, monkeypatch):
     monkeypatch.setenv("MODAL_AUTOMOUNT", "0")
-=======
-def test_local_entrypoint_yes_remote_calls(servicer, set_env_client, test_dir):
->>>>>>> 0b9dad51
     file = test_dir / "supports" / "app_run_tests" / "local_entrypoint.py"
     res = _run(["run", file.as_posix()])
     assert "Warning: no remote function calls were made" not in res.stderr
