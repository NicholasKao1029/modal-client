# Copyright Modal Labs 2022
import uuid
from functools import wraps
from typing import Awaitable, Callable, ClassVar, Dict, List, Optional, Type, TypeVar

from google.protobuf.message import Message
from grpclib import GRPCError, Status

from modal._types import typechecked
from modal_proto import api_pb2
from modal_utils.async_utils import synchronize_api
from modal_utils.grpc_utils import get_proto_oneof, retry_transient_errors

from ._deployments import deploy_single_object
from ._resolver import Resolver
from .client import _Client
from .config import config
from .exception import ExecutionError, InvalidError, NotFoundError

O = TypeVar("O", bound="_Object")

_BLOCKING_O = synchronize_api(O)


def _get_environment_name(environment_name: Optional[str], resolver: Optional[Resolver] = None) -> Optional[str]:
    if environment_name:
        return environment_name
    elif resolver and resolver.environment_name:
        return resolver.environment_name
    else:
        return config.get("environment")


class _Object:
    _type_prefix: ClassVar[Optional[str]] = None
    _prefix_to_type: ClassVar[Dict[str, type]] = {}

    # For constructors
    _load: Optional[Callable[[O, Resolver, Optional[str]], Awaitable[None]]]
    _preload: Optional[Callable[[O, Resolver, Optional[str]], Awaitable[None]]]
    _rep: str
    _is_another_app: bool
    _hydrate_lazily: bool
    _deps: Optional[Callable[..., List["_Object"]]]

    # For hydrated objects
    _object_id: str
    _client: _Client
    _is_hydrated: bool

    @classmethod
    def __init_subclass__(cls, type_prefix: Optional[str] = None):
        super().__init_subclass__()
        if type_prefix is not None:
            cls._type_prefix = type_prefix
            cls._prefix_to_type[type_prefix] = cls

    def __init__(self, *args, **kwargs):
        raise InvalidError(f"Class {type(self).__name__} has no constructor. Use class constructor methods instead.")

    def _init(
        self,
        rep: str,
        load: Optional[Callable[[O, Resolver, Optional[str]], Awaitable[None]]] = None,
        is_another_app: bool = False,
        preload: Optional[Callable[[O, Resolver, Optional[str]], Awaitable[None]]] = None,
        hydrate_lazily: bool = False,
        deps: Optional[Callable[..., List["_Object"]]] = None,
    ):
        self._local_uuid = str(uuid.uuid4())
        self._load = load
        self._preload = preload
        self._rep = rep
        self._is_another_app = is_another_app
        self._hydrate_lazily = hydrate_lazily
        self._deps = deps

        self._object_id = None
        self._client = None
        self._is_hydrated = False

        self._initialize_from_empty()

    def _unhydrate(self):
        self._object_id = None
        self._client = None
        self._is_hydrated = False

    def _initialize_from_empty(self):
        # default implementation, can be overriden in subclasses
        pass

    def _hydrate(self, object_id: str, client: _Client, metadata: Optional[Message]):
        assert isinstance(object_id, str)
        if not object_id.startswith(self._type_prefix):
            raise ExecutionError(
                f"Can not hydrate {type(self)}:"
                f" it has type prefix {self._type_prefix}"
                f" but the object_id starts with {object_id[:3]}"
            )
        self._object_id = object_id
        self._client = client
        self._hydrate_metadata(metadata)
        self._is_hydrated = True

    def _hydrate_metadata(self, metadata: Optional[Message]):
        # override this is subclasses that need additional data (other than an object_id) for a functioning Handle
        pass

    def _get_metadata(self) -> Optional[Message]:
        # return the necessary metadata from this handle to be able to re-hydrate in another context if one is needed
        # used to provide a handle's handle_metadata for serializing/pickling a live handle
        # the object_id is already provided by other means
        return

    def _init_from_other(self, other: O):
        # Transient use case, see Dict, Queue, and SharedVolume
        self._init(other._rep, other._load, other._is_another_app, other._preload)

    @classmethod
    def _from_loader(
        cls,
        load: Callable[[O, Resolver, Optional[str]], Awaitable[None]],
        rep: str,
        is_another_app: bool = False,
        preload: Optional[Callable[[O, Resolver, Optional[str]], Awaitable[None]]] = None,
        hydrate_lazily: bool = False,
        deps: Optional[Callable[..., List["_Object"]]] = None,
    ):
        # TODO(erikbern): flip the order of the two first arguments
        obj = _Object.__new__(cls)
        obj._init(rep, load, is_another_app, preload, hydrate_lazily, deps)
        return obj

    @classmethod
    def _new_hydrated(cls: Type[O], object_id: str, client: _Client, handle_metadata: Optional[Message]) -> O:
        if cls._type_prefix is not None:
            # This is called directly on a subclass, e.g. Secret.from_id
            if not object_id.startswith(cls._type_prefix + "-"):
                raise InvalidError(f"Object {object_id} does not start with {cls._type_prefix}")
            prefix = cls._type_prefix
        else:
            # This is called on the base class, e.g. Handle.from_id
            parts = object_id.split("-")
            if len(parts) != 2:
                raise InvalidError(f"Object id {object_id} has no dash in it")
            prefix = parts[0]
            if prefix not in cls._prefix_to_type:
                raise InvalidError(f"Object prefix {prefix} does not correspond to a type")

        # Instantiate provider
        obj_cls = cls._prefix_to_type[prefix]
        obj = _Object.__new__(obj_cls)
        rep = f"Object({object_id})"  # TODO(erikbern): dumb
        obj._init(rep)
        obj._hydrate(object_id, client, handle_metadata)

        return obj

    @classmethod
    async def from_id(cls: Type[O], object_id: str, client: Optional[_Client] = None) -> O:
        """Retrieve an object from its unique ID (accessed through `obj.object_id`)."""
        # This is used in a few examples to construct FunctionCall objects
        if client is None:
            client = await _Client.from_env()
        response: api_pb2.AppLookupObjectResponse = await retry_transient_errors(
            client.stub.AppLookupObject, api_pb2.AppLookupObjectRequest(object_id=object_id)
        )

        handle_metadata = get_proto_oneof(response.object, "handle_metadata_oneof")
        return cls._new_hydrated(object_id, client, handle_metadata)

<<<<<<< HEAD
    @property
    def object_id(self) -> str:
        """A unique object id for this instance. Can be used to retrieve the object using `.from_id()`"""
        return self._object_id

    async def _hydrate_from_app(
        self,
        app_name: str,
        tag: Optional[str] = None,
        namespace=api_pb2.DEPLOYMENT_NAMESPACE_WORKSPACE,
        client: Optional[_Client] = None,
        environment_name: Optional[str] = None,
    ):
        """Returns a handle to a tagged object in a deployment on Modal."""
        if environment_name is None:
            environment_name = config.get("environment")

        if client is None:
            client = await _Client.from_env()
        request = api_pb2.AppLookupObjectRequest(
            app_name=app_name,
            object_tag=tag,
            namespace=namespace,
            object_entity=self._type_prefix,
            environment_name=environment_name,
        )
        try:
            response = await retry_transient_errors(client.stub.AppLookupObject, request)
            if not response.object_id:
                # Legacy error message: remove soon
                raise NotFoundError(response.error_message)
        except GRPCError as exc:
            if exc.status == Status.NOT_FOUND:
                raise NotFoundError(exc.message)
            else:
                raise

        handle_metadata = get_proto_oneof(response, "handle_metadata_oneof")
        return self._hydrate(response.object_id, client, handle_metadata)


Handle = synchronize_api(_Handle)


P = TypeVar("P", bound="_Provider")

_BLOCKING_P = synchronize_api(P)


class _Provider:
    _type_prefix: ClassVar[Optional[str]] = None
    _prefix_to_type: ClassVar[Dict[str, type]] = {}

    _load: Optional[Callable[[Resolver, Optional[str], _Handle], Awaitable[None]]]
    _preload: Optional[Callable[[Resolver, Optional[str], _Handle], Awaitable[None]]]
    _handle: _Handle
    _is_persisted_ref: bool

    @classmethod
    def __init_subclass__(cls, type_prefix: Optional[str] = None):
        super().__init_subclass__()
        if type_prefix is not None:
            cls._type_prefix = type_prefix
            cls._prefix_to_type[type_prefix] = cls

    def __init__(self):
        raise Exception("__init__ disallowed, use proper classmethods")

    @classmethod
    def _get_handle_cls(cls) -> Type[_Handle]:
        return _Handle._prefix_to_type[cls._type_prefix]

    def _init(
        self,
        rep: str,
        load: Optional[Callable[[Resolver, Optional[str], _Handle], Awaitable[None]]] = None,
        is_persisted_ref: bool = False,
        preload: Optional[Callable[[Resolver, Optional[str], _Handle], Awaitable[None]]] = None,
        handle: Optional[_Handle] = None,
    ):
        self._local_uuid = str(uuid.uuid4())
        self._load = load
        self._preload = preload
        self._rep = rep
        self._is_persisted_ref = is_persisted_ref

        if handle is None:
            # Create an unhydrated handle
            handle_cls = self._get_handle_cls()
            handle = handle_cls._new()
        self._handle = handle

    def _init_from_other(self, other: "_Provider"):
        # Transient use case, see Dict, Queue, and SharedVolume
        self._init(other._rep, other._load, other._is_persisted_ref, other._preload)

    @classmethod
    def _from_loader(
        cls,
        load: Callable[[Resolver, Optional[str], _Handle], Awaitable[None]],
        rep: str,
        is_persisted_ref: bool = False,
        preload: Optional[Callable[[Resolver, Optional[str], _Handle], Awaitable[None]]] = None,
    ):
        # TODO(erikbern): flip the order of the two first arguments
        obj = _Provider.__new__(cls)
        obj._init(rep, load, is_persisted_ref, preload)
        return obj

    @classmethod
    def _new_hydrated(cls: Type[P], object_id: str, client: _Client, handle_metadata: Optional[Message]) -> P:
        handle = _Handle._new_hydrated(object_id, client, handle_metadata)
        provider_cls = cls._prefix_to_type[handle._type_prefix]
        obj = _Provider.__new__(provider_cls)
        rep = f"Provider({object_id})"  # TODO(erikbern): dumb
        obj._init(rep, handle=handle)
        return obj
=======
    def _hydrate_from_other(self, other: O):
        self._hydrate(other._object_id, other._client, other._get_metadata())
>>>>>>> e767ba97

    def __repr__(self):
        return self._rep

    @property
    def local_uuid(self):
        """mdmd:hidden"""
        return self._local_uuid

    @property
    def object_id(self):
        """mdmd:hidden"""
        return self._object_id

    @property
    def is_hydrated(self) -> bool:
        """mdmd:hidden"""
        return self._is_hydrated

    @property
    def deps(self) -> Callable[..., List["_Object"]]:
        return self._deps if self._deps is not None else lambda: []

    async def resolve(self):
        """mdmd:hidden"""
        if self._is_hydrated:
            return
        elif not self._hydrate_lazily:
            raise ExecutionError(
                "Object has not been hydrated and doesn't support lazy hydration."
                " This might happen if an object is defined on a different stub,"
                " or if it's on the same stub but it didn't get created because it"
                " wasn't defined in global scope."
            )
        else:
            resolver = Resolver()
            await resolver.load(self)


class _StatefulObject(_Object):
    # This base class is used for _Volume, _Dict, _Queue, _Secret, _NetworkFileSystem
    # This is a temporary class needed until we rewrite AppLookupObject to be specific to each class.
    # At that point, we can "push down" each of these methods into each class.
    # These classes all have in common that they are always looked up using a single app name.

    async def _deploy(
        self,
        label: str,
        namespace=api_pb2.DEPLOYMENT_NAMESPACE_WORKSPACE,
        client: Optional[_Client] = None,
        environment_name: Optional[str] = None,
    ) -> None:
        """
        Note: still considering this an "internal" method, but we'll make it "official" later
        """
        if client is None:
            client = await _Client.from_env()

        await deploy_single_object(
            self, self._type_prefix, client, label, namespace, _get_environment_name(environment_name)
        )

    @typechecked
    def _persist(
        self, label: str, namespace=api_pb2.DEPLOYMENT_NAMESPACE_WORKSPACE, environment_name: Optional[str] = None
    ):
        async def _load_persisted(obj: _Object, resolver: Resolver, existing_object_id: Optional[str]):
            await self._deploy(
                label, namespace, resolver.client, environment_name=_get_environment_name(environment_name)
            )
            obj._hydrate_from_other(self)

        cls = type(self)
        rep = f"PersistedRef<{self}>({label})"
        return cls._from_loader(_load_persisted, rep, is_another_app=True)

    @classmethod
    def from_name(
        cls: Type[O],
        app_name: str,
        namespace=api_pb2.DEPLOYMENT_NAMESPACE_WORKSPACE,
        environment_name: Optional[str] = None,
    ) -> O:
        """Retrieve an object with a given name.

        Useful for referencing secrets, as well as calling a function from a different app.
        Use this when attaching the object to a stub or function.

        **Examples**

        ```python notest
        stub.my_secret = Secret.from_name("my-secret")
        stub.my_volume = Volume.from_name("my-volume")
        stub.my_queue = Queue.from_name("my-queue")
        stub.my_dict = Dict.from_name("my-dict")
        ```
        """

        async def _load_remote(obj: _Object, resolver: Resolver, existing_object_id: Optional[str]):
            request = api_pb2.AppLookupObjectRequest(
                app_name=app_name,
                namespace=namespace,
                object_entity=cls._type_prefix,
                environment_name=_get_environment_name(environment_name, resolver),
            )
            try:
                response = await retry_transient_errors(resolver.client.stub.AppLookupObject, request)
            except GRPCError as exc:
                if exc.status == Status.NOT_FOUND:
                    raise NotFoundError(exc.message)
                else:
                    raise

            handle_metadata = get_proto_oneof(response.object, "handle_metadata_oneof")
            obj._hydrate(response.object.object_id, resolver.client, handle_metadata)

        rep = f"Ref({app_name})"
        return cls._from_loader(_load_remote, rep, is_another_app=True)

    @classmethod
    async def lookup(
        cls: Type[O],
        app_name: str,
        namespace=api_pb2.DEPLOYMENT_NAMESPACE_WORKSPACE,
        client: Optional[_Client] = None,
        environment_name: Optional[str] = None,
    ) -> O:
        """Lookup an object with a given name.

        This is a general-purpose method for objects like functions, network file systems,
        and secrets. It gives a reference to the object in a running app.

        **Examples**

        ```python notest
        my_secret = Secret.lookup("my-secret")
        my_volume = Volume.lookup("my-volume")
        my_queue = Queue.lookup("my-queue")
        my_dict = Dict.lookup("my-dict")
        ```
        """
        obj = cls.from_name(app_name, namespace=namespace, environment_name=environment_name)
        if client is None:
            client = await _Client.from_env()
        resolver = Resolver(client=client)
        await resolver.load(obj)
        return obj

    @classmethod
    async def _exists(
        cls: Type[O],
        app_name: str,
        namespace=api_pb2.DEPLOYMENT_NAMESPACE_WORKSPACE,
        client: Optional[_Client] = None,
        environment_name: Optional[str] = None,
    ) -> bool:
        """Internal for now - will make this "public" later."""
        try:
            await cls.lookup(app_name, namespace, client, environment_name)
            return True
        except NotFoundError:
            return False


Object = synchronize_api(_Object, target_module=__name__)
StatefulObject = synchronize_api(_StatefulObject, target_module=__name__)


def live_method(method):
    @wraps(method)
    async def wrapped(self, *args, **kwargs):
        await self.resolve()
        return await method(self, *args, **kwargs)

    return wrapped


def live_method_gen(method):
    @wraps(method)
    async def wrapped(self, *args, **kwargs):
        await self.resolve()
        async for item in method(self, *args, **kwargs):
            yield item

    return wrapped<|MERGE_RESOLUTION|>--- conflicted
+++ resolved
@@ -170,128 +170,8 @@
         handle_metadata = get_proto_oneof(response.object, "handle_metadata_oneof")
         return cls._new_hydrated(object_id, client, handle_metadata)
 
-<<<<<<< HEAD
-    @property
-    def object_id(self) -> str:
-        """A unique object id for this instance. Can be used to retrieve the object using `.from_id()`"""
-        return self._object_id
-
-    async def _hydrate_from_app(
-        self,
-        app_name: str,
-        tag: Optional[str] = None,
-        namespace=api_pb2.DEPLOYMENT_NAMESPACE_WORKSPACE,
-        client: Optional[_Client] = None,
-        environment_name: Optional[str] = None,
-    ):
-        """Returns a handle to a tagged object in a deployment on Modal."""
-        if environment_name is None:
-            environment_name = config.get("environment")
-
-        if client is None:
-            client = await _Client.from_env()
-        request = api_pb2.AppLookupObjectRequest(
-            app_name=app_name,
-            object_tag=tag,
-            namespace=namespace,
-            object_entity=self._type_prefix,
-            environment_name=environment_name,
-        )
-        try:
-            response = await retry_transient_errors(client.stub.AppLookupObject, request)
-            if not response.object_id:
-                # Legacy error message: remove soon
-                raise NotFoundError(response.error_message)
-        except GRPCError as exc:
-            if exc.status == Status.NOT_FOUND:
-                raise NotFoundError(exc.message)
-            else:
-                raise
-
-        handle_metadata = get_proto_oneof(response, "handle_metadata_oneof")
-        return self._hydrate(response.object_id, client, handle_metadata)
-
-
-Handle = synchronize_api(_Handle)
-
-
-P = TypeVar("P", bound="_Provider")
-
-_BLOCKING_P = synchronize_api(P)
-
-
-class _Provider:
-    _type_prefix: ClassVar[Optional[str]] = None
-    _prefix_to_type: ClassVar[Dict[str, type]] = {}
-
-    _load: Optional[Callable[[Resolver, Optional[str], _Handle], Awaitable[None]]]
-    _preload: Optional[Callable[[Resolver, Optional[str], _Handle], Awaitable[None]]]
-    _handle: _Handle
-    _is_persisted_ref: bool
-
-    @classmethod
-    def __init_subclass__(cls, type_prefix: Optional[str] = None):
-        super().__init_subclass__()
-        if type_prefix is not None:
-            cls._type_prefix = type_prefix
-            cls._prefix_to_type[type_prefix] = cls
-
-    def __init__(self):
-        raise Exception("__init__ disallowed, use proper classmethods")
-
-    @classmethod
-    def _get_handle_cls(cls) -> Type[_Handle]:
-        return _Handle._prefix_to_type[cls._type_prefix]
-
-    def _init(
-        self,
-        rep: str,
-        load: Optional[Callable[[Resolver, Optional[str], _Handle], Awaitable[None]]] = None,
-        is_persisted_ref: bool = False,
-        preload: Optional[Callable[[Resolver, Optional[str], _Handle], Awaitable[None]]] = None,
-        handle: Optional[_Handle] = None,
-    ):
-        self._local_uuid = str(uuid.uuid4())
-        self._load = load
-        self._preload = preload
-        self._rep = rep
-        self._is_persisted_ref = is_persisted_ref
-
-        if handle is None:
-            # Create an unhydrated handle
-            handle_cls = self._get_handle_cls()
-            handle = handle_cls._new()
-        self._handle = handle
-
-    def _init_from_other(self, other: "_Provider"):
-        # Transient use case, see Dict, Queue, and SharedVolume
-        self._init(other._rep, other._load, other._is_persisted_ref, other._preload)
-
-    @classmethod
-    def _from_loader(
-        cls,
-        load: Callable[[Resolver, Optional[str], _Handle], Awaitable[None]],
-        rep: str,
-        is_persisted_ref: bool = False,
-        preload: Optional[Callable[[Resolver, Optional[str], _Handle], Awaitable[None]]] = None,
-    ):
-        # TODO(erikbern): flip the order of the two first arguments
-        obj = _Provider.__new__(cls)
-        obj._init(rep, load, is_persisted_ref, preload)
-        return obj
-
-    @classmethod
-    def _new_hydrated(cls: Type[P], object_id: str, client: _Client, handle_metadata: Optional[Message]) -> P:
-        handle = _Handle._new_hydrated(object_id, client, handle_metadata)
-        provider_cls = cls._prefix_to_type[handle._type_prefix]
-        obj = _Provider.__new__(provider_cls)
-        rep = f"Provider({object_id})"  # TODO(erikbern): dumb
-        obj._init(rep, handle=handle)
-        return obj
-=======
     def _hydrate_from_other(self, other: O):
         self._hydrate(other._object_id, other._client, other._get_metadata())
->>>>>>> e767ba97
 
     def __repr__(self):
         return self._rep
