--- conflicted
+++ resolved
@@ -8,11 +8,7 @@
 from collections import deque
 from enum import Enum
 from pathlib import Path, PurePosixPath
-<<<<<<< HEAD
-from typing import Any, Callable, Optional, Type
-=======
 from typing import Callable, Dict, List, Optional, Set, Type
->>>>>>> e767ba97
 
 from modal_proto import api_pb2
 
@@ -182,9 +178,6 @@
         logger.debug(f"Serializing {self.raw_f.__qualname__}, size is {len(serialized_bytes)}")
         return serialized_bytes
 
-<<<<<<< HEAD
-    def get_main_mounts(self):
-=======
     def get_globals(self):
         from cloudpickle.cloudpickle import _extract_code_globals
 
@@ -193,18 +186,18 @@
         f_globals = {k: func.__globals__[k] for k in f_globals_ref if k in func.__globals__}
         return f_globals
 
-    def get_mounts(self) -> Dict[str, _Mount]:
+    def get_main_mounts(self) -> Dict[str, _Mount]:
         """
         Includes:
         * Implicit mount of the function itself (the module or package that the function is part of)
-        * "Auto mounted" mounts, i.e. all mounts in sys.modules that are *not* installed in site-packages.
-            These are typically local modules which are imported but not part of the running package
 
         Does not include:
         * Client mount
         * Explicit mounts added to the stub or function declaration
+        * "Auto mounted" mounts, i.e. all mounts in sys.modules that are *not* installed in site-packages.
+            These are typically local modules which are imported but not part of the running package
+
         """
->>>>>>> e767ba97
         if self.type == FunctionInfoType.NOTEBOOK:
             # Don't auto-mount anything for notebooks.
             return []
