--- conflicted
+++ resolved
@@ -6,14 +6,9 @@
 import typing
 import warnings
 from datetime import date
-<<<<<<< HEAD
+from inspect import isfunction
 from pathlib import Path, PurePosixPath
-from typing import Any, Callable, Dict, List, Optional, Union, Sequence, Tuple
-=======
-from inspect import isfunction
-from pathlib import Path
 from typing import Any, Callable, Dict, List, Optional, Sequence, Tuple, Union
->>>>>>> b058bd26
 
 import toml
 from google.protobuf.message import Message
@@ -384,55 +379,25 @@
             context_mount=mount,
         )
 
-<<<<<<< HEAD
-    def copy(self, mount: _Mount, remote_path: Union[str, Path] = ".") -> "_Image":
-        deprecation_warning(
-            date(2023, 5, 21),
-            "`Image.copy` is deprecated in favor of `Image.copy_mount`, `Image.copy_local_file`,"
-            " and `Image.copy_local_dir`.",
-        )
-        return self.copy_mount(mount, remote_path)
-
     def copy_local_file(
         self, local_path: Union[str, Path], remote_path: Union[str, PurePosixPath, None] = None
     ) -> "_Image":
         """Copy a file into the image as a part of building it.
 
-        This works in a similar way to `COPY` in a `Dockerfile`."""
+        This works in a similar way to [`COPY`](https://docs.docker.com/engine/reference/builder/#copy) in a `Dockerfile`.
+        """
         mount = _Mount.from_local_file(local_path, remote_path=remote_path)
         return self.copy_mount(mount, remote_path=".")
-=======
-    def copy_local_file(self, local_path: Union[str, Path], remote_path: Union[str, Path] = "./") -> "_Image":
-        """Copy a file into the image as a part of building it.
-
-        This works in a similar way to [`COPY`](https://docs.docker.com/engine/reference/builder/#copy) in a `Dockerfile`.
-        """
-        basename = str(Path(local_path).name)
-        mount = _Mount.from_local_file(local_path, remote_path=f"/{basename}")
-        return self.extend(
-            dockerfile_commands=["FROM base", f"COPY {basename} {remote_path}"],
-            context_mount=mount,
-        )
->>>>>>> b058bd26
 
     def copy_local_dir(
         self, local_path: Union[str, Path], remote_path: Union[str, PurePosixPath, None] = None
     ) -> "_Image":
         """Copy a directory into the image as a part of building the image.
 
-<<<<<<< HEAD
-        This works in a similar way to `COPY` in a `Dockerfile`."""
+        This works in a similar way to [`COPY`](https://docs.docker.com/engine/reference/builder/#copy) in a `Dockerfile`.
+        """
         mount = _Mount.from_local_dir(local_path, remote_path=remote_path)
         return self.copy_mount(mount, remote_path=".")
-=======
-        This works in a similar way to [`COPY`](https://docs.docker.com/engine/reference/builder/#copy) in a `Dockerfile`.
-        """
-        mount = _Mount.from_local_dir(local_path, remote_path="/")
-        return self.extend(
-            dockerfile_commands=["FROM base", f"COPY . {remote_path}"],
-            context_mount=mount,
-        )
->>>>>>> b058bd26
 
     @typechecked
     def pip_install(
