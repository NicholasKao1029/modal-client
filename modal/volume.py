# Copyright Modal Labs 2023
import asyncio
import concurrent.futures
import time
from contextlib import nullcontext
from pathlib import Path, PurePosixPath
from typing import IO, AsyncGenerator, AsyncIterator, BinaryIO, Callable, Generator, List, Optional, Sequence, Union

import aiostream
from grpclib import GRPCError, Status

import modal.exception
from modal_proto import api_pb2
from modal_utils.async_utils import asyncnullcontext, synchronize_api
from modal_utils.grpc_utils import retry_transient_errors, unary_stream

from ._blob_utils import (
    FileUploadSpec,
    blob_iter,
    blob_upload_file,
    get_file_upload_spec_from_fileobj,
    get_file_upload_spec_from_path,
)
from ._resolver import Resolver
from .client import _Client
from .config import logger
from .mount import MOUNT_PUT_FILE_CLIENT_TIMEOUT
from .object import _StatefulObject, live_method, live_method_gen


class _Volume(_StatefulObject, type_prefix="vo"):
    """A writeable volume that can be used to share files between one or more Modal functions.

    The contents of a volume is exposed as a filesystem. You can use it to share data between different functions, or
    to persist durable state across several instances of the same function.

    Unlike a networked filesystem, you need to explicitly reload the volume to see changes made since it was mounted.
    Similarly, you need to explicitly commit any changes you make to the volume for the changes to become visible
    outside the current container.

    Concurrent modification is supported, but concurrent modifications of the same files should be avoided! Last write
    wins in case of concurrent modification of the same file - any data the last writer didn't have when committing
    changes will be lost!

    As a result, volumes are typically not a good fit for use cases where you need to make concurrent modifications to
    the same file (nor is distributed file locking supported).

    Volumes can only be committed and reloaded if there are no open files for the volume - attempting to reload or
    commit with open files will result in an error.

    **Usage**

    ```python
    import modal

    stub = modal.Stub()
    stub.volume = modal.Volume.new()

    @stub.function(volumes={"/root/foo": stub.volume})
    def f():
        with open("/root/foo/bar.txt", "w") as f:
            f.write("hello")
        stub.app.volume.commit()  # Persist changes

    @stub.function(volumes={"/root/foo": stub.volume})
    def g():
        stub.app.volume.reload()  # Fetch latest changes
        with open("/root/foo/bar.txt", "r") as f:
            print(f.read())
    ```
    """

    _lock: asyncio.Lock

    def _initialize_from_empty(self):
        # To (mostly*) prevent multiple concurrent operations on the same volume, which can cause problems under
        # some unlikely circumstances.
        # *: You can bypass this by creating multiple handles to the same volume, e.g. via lookup. But this
        # covers the typical case = good enough.
        self._lock = asyncio.Lock()

    @staticmethod
    def new() -> "_Volume":
        """Construct a new volume, which is empty by default."""

        async def _load(provider: _Volume, resolver: Resolver, existing_object_id: Optional[str]):
            status_row = resolver.add_status_row()
            if existing_object_id:
                # Volume already exists; do nothing.
                provider._hydrate(existing_object_id, resolver.client, None)
                return

            status_row.message("Creating volume...")
            req = api_pb2.VolumeCreateRequest(app_id=resolver.app_id)
            resp = await retry_transient_errors(resolver.client.stub.VolumeCreate, req)
            status_row.finish("Created volume.")
            provider._hydrate(resp.volume_id, resolver.client, None)

        return _Volume._from_loader(_load, "Volume()")

    @staticmethod
    def persisted(
        label: str,
        namespace=api_pb2.DEPLOYMENT_NAMESPACE_WORKSPACE,
        environment_name: Optional[str] = None,
    ) -> "_Volume":
        """Deploy a Modal app containing this object. This object can then be imported from other apps using
        the returned reference, or by calling `modal.Volume.from_name(label)` (or the equivalent method
        on respective class).

        **Example Usage**

        ```python
        import modal

        volume = modal.Volume.persisted("my-volume")

        stub = modal.Stub()

        # Volume refers to the same object, even across instances of `stub`.
        @stub.function(volumes={"/vol": volume})
        def f():
            pass
        ```

        """
        return _Volume.new()._persist(label, namespace, environment_name)

    @live_method
    async def _do_reload(self, lock=True):
        async with self._lock if lock else asyncnullcontext():
            req = api_pb2.VolumeReloadRequest(volume_id=self.object_id)
            _ = await retry_transient_errors(self._client.stub.VolumeReload, req)

    @live_method
    async def commit(self):
        """Commit changes to the volume and fetch any other changes made to the volume by other containers.

        Unless background commits are enabled, committing always triggers a reload after saving changes.

        If successful, the changes made are now persisted in durable storage and available to other containers accessing the volume.

        Committing will fail if there are open files for the volume.
        """
        async with self._lock:
            req = api_pb2.VolumeCommitRequest(volume_id=self.object_id)
            try:
                # TODO(gongy): only apply indefinite retries on 504 status.
                resp = await retry_transient_errors(self._client.stub.VolumeCommit, req, max_retries=90)
                if not resp.skip_reload:
                    # Reload changes on successful commit.
                    await self._do_reload(lock=False)
            except GRPCError as exc:
                raise RuntimeError(exc.message) if exc.status in (Status.FAILED_PRECONDITION, Status.NOT_FOUND) else exc

    @live_method
    async def reload(self):
        """Make latest committed state of volume available in the running container.

        Uncommitted changes to the volume, such as new or modified files, will be preserved during reload. Uncommitted
        changes will shadow any changes made by other writers - e.g. if you have an uncommitted modified a file that was
        also updated by another writer you will not see the other change.

        Reloading will fail if there are open files for the volume.
        """
        try:
            await self._do_reload()
        except GRPCError as exc:
            raise RuntimeError(exc.message) if exc.status in (Status.FAILED_PRECONDITION, Status.NOT_FOUND) else exc

    @live_method_gen
    async def iterdir(self, path: str) -> AsyncIterator[api_pb2.VolumeListFilesEntry]:
        """Iterate over all files in a directory in the volume.

        * Passing a directory path lists all files in the directory (names are relative to the directory)
        * Passing a file path returns a list containing only that file's listing description
        * Passing a glob path (including at least one * or ** sequence) returns all files matching that glob path (using absolute paths)
        """
        req = api_pb2.VolumeListFilesRequest(volume_id=self.object_id, path=path)
        async for batch in unary_stream(self._client.stub.VolumeListFiles, req):
            for entry in batch.entries:
                yield entry

    @live_method
    async def listdir(self, path: str) -> List[api_pb2.VolumeListFilesEntry]:
        """List all files under a path prefix in the modal.Volume.

        * Passing a directory path lists all files in the directory
        * Passing a file path returns a list containing only that file's listing description
        * Passing a glob path (including at least one * or ** sequence) returns all files matching that glob path (using absolute paths)
        """
        return [entry async for entry in self.iterdir(path)]

    @live_method_gen
    async def read_file(self, path: Union[str, bytes]) -> AsyncIterator[bytes]:
        """
        Read a file from the modal.Volume.

        **Example:**

        ```python notest
        vol = modal.Volume.lookup("my-modal-volume")
        data = b""
        for chunk in vol.read_file("1mb.csv"):
            data += chunk
        print(len(data))  # == 1024 * 1024
        ```
        """
        if isinstance(path, str):
            path = path.encode("utf-8")
        req = api_pb2.VolumeGetFileRequest(volume_id=self.object_id, path=path)
        try:
            response = await retry_transient_errors(self._client.stub.VolumeGetFile, req)
        except GRPCError as exc:
            raise FileNotFoundError(exc.message) if exc.status == Status.NOT_FOUND else exc
        if response.WhichOneof("data_oneof") == "data":
            yield response.data
            return
        else:
            async for data in blob_iter(response.data_blob_id, self._client.stub):
                yield data

    @live_method
    async def read_file_into_fileobj(self, path: Union[str, bytes], fileobj: IO[bytes], progress: bool = False) -> int:
        """mdmd:hidden

        Read volume file into file-like IO object, with support for progress display.
        Used by modal CLI. In future will replace current generator implementation of `read_file` method.
        """
        if isinstance(path, str):
            path = path.encode("utf-8")

        if progress:
            from ._output import download_progress_bar

            progress_bar = download_progress_bar()
            task_id = progress_bar.add_task("download", path=path.decode(), start=False)
            progress_bar.console.log(f"Requesting {path.decode()}")
        else:
            progress_bar = nullcontext()
            task_id = None

        req = api_pb2.VolumeGetFileRequest(volume_id=self.object_id, path=path)
        try:
            response = await retry_transient_errors(self._client.stub.VolumeGetFile, req)
        except GRPCError as exc:
            raise FileNotFoundError(exc.message) if exc.status == Status.NOT_FOUND else exc
        if response.WhichOneof("data_oneof") == "data":
            n = fileobj.write(response.data)
            if n != len(response.data):
                raise IOError(f"failed to write {len(response.data)} bytes to output. Wrote {n}.")
            return len(response.data)

        written = 0
        if progress:
            progress_bar.update(task_id, total=int(response.size))
            progress_bar.start_task(task_id)
        with progress_bar:
            async for data in blob_iter(response.data_blob_id, self._client.stub):
                n = fileobj.write(data)
                if n != len(data):
                    raise IOError(f"failed to write {len(data)} bytes to output. Wrote {n}.")
                written += n
                if progress:
                    progress_bar.update(task_id, advance=n)
            if written != response.size:
                raise IOError(f"truncated read. expected to read {response.size} total but only read {written}")
            if progress:
                progress_bar.console.log(f"Wrote {written} bytes to '{path.decode()}'")
        return written

    @live_method
    async def remove_file(self, path: Union[str, bytes], recursive: bool = False) -> None:
        """Remove a file or directory from a volume."""
        if isinstance(path, str):
            path = path.encode("utf-8")
        req = api_pb2.VolumeRemoveFileRequest(volume_id=self.object_id, path=path, recursive=recursive)
        await retry_transient_errors(self._client.stub.VolumeRemoveFile, req)

    @live_method
    async def copy_files(self, src_paths: Sequence[Union[str, bytes]], dst_path: Union[str, bytes]) -> None:
        """
        Copy files within the volume from src_paths to dst_path.
        The semantics of the copy operation follow those of the UNIX cp command.
        """
        src_paths = [path.encode("utf-8") for path in src_paths if isinstance(path, str)]
        if isinstance(dst_path, str):
            dst_path = dst_path.encode("utf-8")

        request = api_pb2.VolumeCopyFilesRequest(volume_id=self.object_id, src_paths=src_paths, dst_path=dst_path)
        await retry_transient_errors(self._client.stub.VolumeCopyFiles, request, base_delay=1)

    @live_method
    async def batch_upload(self) -> "_VolumeUploadContextManager":
        """
        Initiate a batched upload to a volume.

        **Example:**

        ```python notest
        vol = modal.Volume.lookup("my-modal-volume")

        with vol.put() as batch:
            batch.put_file("local-path.txt", "/remote-path.txt")
            batch.put_directory("/local/directory/", "/remote/directory")
            batch.put_file(io.BytesIO(b"some data"), "/foobar")
        ```
        """
        return _VolumeUploadContextManager(self.object_id, self._client)


class _VolumeUploadContextManager:
    """Context manager for batch-uploading files to a Volume."""

    _volume_id: str
    _client: _Client
    _upload_generators: List[Generator[Callable[[], FileUploadSpec], None, None]]

    def __init__(self, volume_id: str, client: _Client):
        """mdmd:hidden"""
        self._volume_id = volume_id
        self._client = client
        self._upload_generators = []

    async def __aenter__(self):
        return self

    async def __aexit__(self, exc_type, exc_val, exc_tb):
        if not exc_val:

            # Flatten all the uploads yielded by the upload generators in the batch
            def gen_upload_providers():
                for gen in self._upload_generators:
                    yield from gen

            async def gen_file_upload_specs() -> AsyncGenerator[FileUploadSpec, None]:
                loop = asyncio.get_event_loop()
                with concurrent.futures.ThreadPoolExecutor() as exe:
                    # TODO: avoid eagerly expanding
                    futs = [loop.run_in_executor(exe, f) for f in gen_upload_providers()]
                    logger.debug(f"Computing checksums for {len(futs)} files using {exe._max_workers} workers")
                    for fut in asyncio.as_completed(futs):
                        yield await fut

            # Compute checksums
            files_stream = aiostream.stream.iterate(gen_file_upload_specs())
            # Upload files
            uploads_stream = aiostream.stream.map(files_stream, self._upload_file, task_limit=20)
            files: List[api_pb2.MountFile] = await aiostream.stream.list(uploads_stream)

            request = api_pb2.VolumePutFilesRequest(volume_id=self._volume_id, files=files)
            await retry_transient_errors(self._client.stub.VolumePutFiles, request, base_delay=1)

    def put_file(
        self,
        local_file: Union[Path, str, BinaryIO],
        remote_path: Union[PurePosixPath, str],
        mode: Optional[int] = None,
    ):
        """Upload a file from a local file or file-like object.

        Will create any needed parent directories automatically.

        If `local_file` is a file-like object it must remain readable for the lifetime of the batch.
        """
        remote_path = PurePosixPath(remote_path).as_posix()
        if remote_path.endswith("/"):
            raise ValueError(f"remote_path ({remote_path}) must refer to a file - cannot end with /")

        def gen():
            if isinstance(local_file, str) or isinstance(local_file, Path):
                yield lambda: get_file_upload_spec_from_path(local_file, remote_path, mode)
            else:
                yield lambda: get_file_upload_spec_from_fileobj(local_file, remote_path, mode or 0o644)

        self._upload_generators.append(gen())

    def put_directory(
        self,
        local_path: Union[Path, str],
        remote_path: Union[PurePosixPath, str],
        recursive: bool = True,
    ):
        """
        Upload all files in a local directory.

        Will create any needed parent directories automatically.
        """
        local_path = Path(local_path)
        assert local_path.is_dir()
        remote_path = PurePosixPath(remote_path)

        def create_file_spec_provider(subpath):
            relpath_str = subpath.relative_to(local_path)
            return lambda: get_file_upload_spec_from_path(subpath, (remote_path / relpath_str).as_posix())

        def gen():
            glob = local_path.rglob("*") if recursive else local_path.glob("*")
            for subpath in glob:
                # Skip directories and unsupported file types (e.g. block devices)
                if subpath.is_file():
                    yield create_file_spec_provider(subpath)

        self._upload_generators.append(gen())

    async def _upload_file(self, file_spec: FileUploadSpec) -> api_pb2.MountFile:
        remote_filename = file_spec.mount_filename

        request = api_pb2.MountPutFileRequest(sha256_hex=file_spec.sha256_hex)
        response = await retry_transient_errors(self._client.stub.MountPutFile, request, base_delay=1)

        if not response.exists:
            if file_spec.use_blob:
                logger.debug(f"Creating blob file for {file_spec.source_description} ({file_spec.size} bytes)")
                with file_spec.source() as fp:
                    blob_id = await blob_upload_file(fp, self._client.stub)
                logger.debug(f"Uploading blob file {file_spec.source_description} as {remote_filename}")
                request2 = api_pb2.MountPutFileRequest(data_blob_id=blob_id, sha256_hex=file_spec.sha256_hex)
            else:
                logger.debug(
                    f"Uploading file {file_spec.source_description} to {remote_filename} ({file_spec.size} bytes)"
                )
                request2 = api_pb2.MountPutFileRequest(data=file_spec.content, sha256_hex=file_spec.sha256_hex)

            start_time = time.monotonic()
            while time.monotonic() - start_time < MOUNT_PUT_FILE_CLIENT_TIMEOUT:
                response = await retry_transient_errors(self._client.stub.MountPutFile, request2, base_delay=1)
                if response.exists:
                    break

            if not response.exists:
                raise modal.exception.VolumeUploadTimeoutError(f"Uploading of {file_spec.source_description} timed out")

        return api_pb2.MountFile(
            filename=remote_filename,
            sha256_hex=file_spec.sha256_hex,
            mode=file_spec.mode,
        )

<<<<<<< HEAD
    @live_method
    async def copy_files(
        self, src_paths: Sequence[Union[str, bytes]], dst_path: Union[str, bytes], recursive: bool = False
    ) -> None:
        """
        Copy files within the volume from src_paths to dst_path or recursively copy with the -r flag.
        The semantics of the copy operation follow those of the UNIX cp command.
        """
        src_paths = [path.encode("utf-8") for path in src_paths if isinstance(path, str)]
        if isinstance(dst_path, str):
            dst_path = dst_path.encode("utf-8")

        request = api_pb2.VolumeCopyFilesRequest(
            volume_id=self.object_id, src_paths=src_paths, dst_path=dst_path, recursive=recursive
        )
        await retry_transient_errors(self._client.stub.VolumeCopyFiles, request, base_delay=1)

=======
>>>>>>> 48e13da2

Volume = synchronize_api(_Volume)
VolumeUploadContextManager = synchronize_api(_VolumeUploadContextManager)<|MERGE_RESOLUTION|>--- conflicted
+++ resolved
@@ -437,7 +437,6 @@
             mode=file_spec.mode,
         )
 
-<<<<<<< HEAD
     @live_method
     async def copy_files(
         self, src_paths: Sequence[Union[str, bytes]], dst_path: Union[str, bytes], recursive: bool = False
@@ -455,8 +454,5 @@
         )
         await retry_transient_errors(self._client.stub.VolumeCopyFiles, request, base_delay=1)
 
-=======
->>>>>>> 48e13da2
-
 Volume = synchronize_api(_Volume)
 VolumeUploadContextManager = synchronize_api(_VolumeUploadContextManager)